"""
Simulation Controller for Petri Net Execution

Manages the execution of Petri net simulations, including:
    pass
- Single-step execution
- Continuous execution (run mode)
- Stop/pause functionality
- Reset to initial marking

Based on the legacy shypnpy simulation controller but adapted for
the new architecture.
"""
import random
from typing import Callable, List, Optional, Dict, Any
try:
    from gi.repository import GLib
    GLIB_AVAILABLE = True
except ImportError:
    GLIB_AVAILABLE = False
    GLib = None
from shypn.engine import behavior_factory
from shypn.engine.simulation.conflict_policy import ConflictResolutionPolicy, DEFAULT_POLICY, TYPE_PRIORITIES

class TransitionState:
    """Per-transition state tracking for time-aware behaviors.
    
    Tracks when transitions become enabled/disabled and scheduled firing times
    for stochastic transitions.
    
    Attributes:
        enablement_time: Time when transition became structurally enabled (None if disabled)
        scheduled_time: Scheduled firing time for stochastic transitions (None if not scheduled)
    """

    def __init__(self):
        """Initialize transition state."""
        self.enablement_time = None
        self.scheduled_time = None

class ModelAdapter:
    """Adapter to provide dict-like interface for behavior classes.
    
    The behavior classes expect model.places, model.arcs, etc. to be
    dictionaries keyed by ID. This adapter wraps the ModelCanvasManager
    (which uses lists) to provide that interface.
    """

    def __init__(self, canvas_manager, controller=None):
        """Initialize adapter with canvas manager.
        
        Args:
            canvas_manager: ModelCanvasManager instance
            controller: SimulationController instance (for accessing logical_time)
        """
        self.canvas_manager = canvas_manager
        self._controller = controller
        self._places_dict = None
        self._transitions_dict = None
        self._arcs_dict = None

    @property
    def places(self):
        """Get places as dictionary keyed by ID."""
        if self._places_dict is None:
            self._places_dict = {p.id: p for p in self.canvas_manager.places}
        return self._places_dict

    @property
    def transitions(self):
        """Get transitions as dictionary keyed by ID."""
        if self._transitions_dict is None:
            self._transitions_dict = {t.id: t for t in self.canvas_manager.transitions}
        return self._transitions_dict

    @property
    def arcs(self):
        """Get arcs as dictionary keyed by ID."""
        if self._arcs_dict is None:
            self._arcs_dict = {a.id: a for a in self.canvas_manager.arcs}
        return self._arcs_dict

    @property
    def logical_time(self):
        """Get current logical time from controller.
        
        Returns:
            float: Current simulation time from controller, or 0.0 if no controller
        """
        if self._controller is not None:
            return self._controller.time
        return 0.0

    def invalidate_caches(self):
        """Invalidate dict caches (call when model structure changes)."""
        self._places_dict = None
        self._transitions_dict = None
        self._arcs_dict = None

class SimulationController:
    """Controller for Petri net simulation execution.
    
    This controller manages the simulation of a Petri net model, handling
    transition firing, token movement, and simulation state.
    
    Implements StateProvider interface for state detection system.
    
    Attributes:
        model: ModelCanvasManager instance (has places, transitions, arcs lists)
        time: Current simulation time
        settings: SimulationSettings instance for timing configuration
        step_listeners: List of callbacks to notify on each step
        state_detector: SimulationStateDetector for context-aware state queries
        buffered_settings: BufferedSimulationSettings for atomic parameter updates
        interaction_guard: InteractionGuard for permission-based UI control
    """

    def __init__(self, model):
        """Initialize the simulation controller.
        
        Args:
            model: ModelCanvasManager instance (has places, transitions, arcs lists)
        """
        self.model = model
        self.time = 0.0
        self.model_adapter = ModelAdapter(model, controller=self)
        self.step_listeners = []
        self._running = False
        self._stop_requested = False
        self._timeout_id = None
        self.behavior_cache = {}
        self.transition_states = {}
        self.conflict_policy = DEFAULT_POLICY
        self._round_robin_index = 0
        self.data_collector = None
        
        # Timing configuration (composition pattern)
        from shypn.engine.simulation.settings import SimulationSettings
        self.settings = SimulationSettings()
        
        # === NEW: Mode elimination architecture ===
        # State detection replaces explicit mode checks
        from shypn.engine.simulation.state import SimulationStateDetector
        self.state_detector = SimulationStateDetector(self)
        
        # Buffered settings for atomic parameter updates
        from shypn.engine.simulation.buffered import BufferedSimulationSettings
        self.buffered_settings = BufferedSimulationSettings(self.settings)
        
        # Interaction guard for permission-based UI control
        from shypn.ui.interaction import InteractionGuard
        self.interaction_guard = InteractionGuard(self.state_detector)
        
        # Register to observe model changes (for arc transformations, deletions, etc.)
        if hasattr(model, 'register_observer'):
            model.register_observer(self._on_model_changed)

    def _on_model_changed(self, event_type: str, obj, old_value=None, new_value=None):
        """Handle model change notifications.
        
        Responds to model structure changes to keep simulation state consistent:
        - Deleted transitions: Remove from behavior cache and state tracking
        - Transformed arcs: Invalidate behaviors for affected transitions
        - Created/deleted arcs: Invalidate model adapter caches
        
        Args:
            event_type: 'created' | 'deleted' | 'modified' | 'transformed'
            obj: The affected object (Place, Transition, or Arc)
            old_value: Previous value (for transformed events)
            new_value: New value (for transformed events)
        """
        from shypn.netobjs.transition import Transition
        from shypn.netobjs.arc import Arc
        
        if event_type == 'deleted':
            # If a transition was deleted, remove it from our caches
            if isinstance(obj, Transition):
                if obj.id in self.behavior_cache:
                    del self.behavior_cache[obj.id]
                if obj.id in self.transition_states:
                    del self.transition_states[obj.id]
            
            # If an arc was deleted, invalidate model adapter caches
            if isinstance(obj, Arc):
                self.model_adapter.invalidate_caches()
        
        elif event_type == 'transformed':
            # If an arc was transformed, rebuild behaviors for affected transitions
            if isinstance(obj, Arc):
                # Invalidate model adapter caches (arc dicts changed)
                self.model_adapter.invalidate_caches()
                
                # Invalidate behavior cache for source and target transitions
                # (they need to rebuild their input/output arc lists)
                from shypn.netobjs.transition import Transition
                if isinstance(obj.source, Transition):
                    if obj.source.id in self.behavior_cache:
                        del self.behavior_cache[obj.source.id]
                if isinstance(obj.target, Transition):
                    if obj.target.id in self.behavior_cache:
                        del self.behavior_cache[obj.target.id]
                
                pass  # Behaviors rebuilt for affected transitions
        
        elif event_type == 'created':
            # New object created (place, transition, or arc)
            # Invalidate model adapter caches to include the new object
            from shypn.netobjs.place import Place
            if isinstance(obj, (Place, Transition, Arc)):
                self.model_adapter.invalidate_caches()

    def _get_behavior(self, transition):
        """Get or create behavior instance for a transition.
        
        Uses factory pattern with caching for efficiency. Behavior instances
        are reused across simulation steps based on transition ID.
        
        CRITICAL: Validates cache against current transition_type to handle
        dynamic type changes during simulation. If type changes, invalidates
        and recreates the behavior instance.
        
        Args:
            transition: Transition object with transition_type property
            
        Returns:
            TransitionBehavior: Behavior instance for this transition type
        """
        if transition.id in self.behavior_cache:
            cached_behavior = self.behavior_cache[transition.id]
            cached_type = cached_behavior.get_type_name()
            current_type = getattr(transition, 'transition_type', 'continuous')
            type_name_map = {'Immediate': 'immediate', 'Timed (TPN)': 'timed', 'Stochastic (FSPN)': 'stochastic', 'Continuous (SHPN)': 'continuous'}
            cached_type_normalized = type_name_map.get(cached_type, cached_type.lower())
            if cached_type_normalized != current_type:
                if hasattr(cached_behavior, 'clear_enablement'):
                    cached_behavior.clear_enablement()
                del self.behavior_cache[transition.id]
                if transition.id in self.transition_states:
                    del self.transition_states[transition.id]
        if transition.id not in self.behavior_cache:
            # Create behavior instance
            # IMPORTANT: This method ONLY creates behaviors, it does NOT initialize
            # their enablement state. Initialization is handled EXCLUSIVELY by 
            # _update_enablement_states() to ensure consistent behavior for both
            # manually created and imported/loaded models.
            #
            # This eliminates the dual initialization problem where:
            # - _get_behavior() would initialize during type switch
            # - _update_enablement_states() would also initialize
            # - This caused double-sampling in stochastic transitions
            # - Created timing race conditions
            #
            # Now: Single responsibility = creation only, no initialization
            behavior = behavior_factory.create_behavior(transition, self.model_adapter)
            self.behavior_cache[transition.id] = behavior
        
        return self.behavior_cache[transition.id]

    def _get_or_create_state(self, transition) -> TransitionState:
        """Get or create state tracking for a transition.
        
        Args:
            transition: Transition object
            
        Returns:
            TransitionState: State tracking instance for this transition
        """
        if transition.id not in self.transition_states:
            self.transition_states[transition.id] = TransitionState()
        return self.transition_states[transition.id]

    def _update_enablement_states(self):
        """Update enablement tracking for all transitions.
        
        This method checks structural enablement (sufficient tokens in input places)
        for all transitions and updates their enablement times. This is needed for
        time-aware behaviors (timed, stochastic).
        
        For each transition:
            pass
        - If newly enabled: record current time as enablement_time
        - If still enabled: keep existing enablement_time
        - If disabled: clear enablement_time
        """
        for transition in self.model.transitions:
            behavior = self._get_behavior(transition)
            
            # Special handling for source transitions (no input places)
            is_source = getattr(transition, 'is_source', False)
            if is_source:
                # Source transitions are always structurally enabled
                state = self._get_or_create_state(transition)
                if state.enablement_time is None:
                    state.enablement_time = self.time
                    if hasattr(behavior, 'set_enablement_time'):
                        behavior.set_enablement_time(self.time)
                # Source transitions stay enabled continuously
                continue
            
            input_arcs = behavior.get_input_arcs()
            locally_enabled = True
            for arc in input_arcs:
                kind = getattr(arc, 'kind', getattr(arc, 'properties', {}).get('kind', 'normal'))
                if kind != 'normal':
                    continue
                source_place = behavior._get_place(arc.source_id)
                if source_place is None or source_place.tokens < arc.weight:
                    locally_enabled = False
                    break
            state = self._get_or_create_state(transition)
            if locally_enabled:
                if state.enablement_time is None:
                    state.enablement_time = self.time
                    if hasattr(behavior, 'set_enablement_time'):
                        behavior.set_enablement_time(self.time)
            else:
                if state.enablement_time is not None:
                    pass
                state.enablement_time = None
                state.scheduled_time = None
                if hasattr(behavior, 'clear_enablement'):
                    behavior.clear_enablement()

    def set_conflict_policy(self, policy: ConflictResolutionPolicy):
        """Set the conflict resolution policy for transition selection.
        
        Args:
            policy: ConflictResolutionPolicy enum value
        """
        self.conflict_policy = policy
        self._round_robin_index = 0
    
    # ========== Settings Delegation Methods ==========
    
    def get_effective_dt(self) -> float:
        """Get effective time step (delegates to settings).
        
        Returns:
            float: Time step in seconds
        """
        return self.settings.get_effective_dt()
    
    def get_progress(self) -> float:
        """Get simulation progress as fraction [0.0, 1.0].
        
        Returns:
            float: Progress fraction
        """
        return self.settings.calculate_progress(self.time)
    
    def is_simulation_complete(self) -> bool:
        """Check if simulation has reached duration limit.
        
        Returns:
            bool: True if time >= duration
        """
        return self.settings.is_complete(self.time)

    def invalidate_behavior_cache(self, transition_id=None):
        """Invalidate behavior cache for a specific transition or all transitions.
        
        This forces behavior instances to be recreated on next access, useful
        when transition types are changed programmatically.
        
        Args:
            transition_id: ID of specific transition to invalidate, or None for all
        """
        if transition_id is None:
            for behavior in self.behavior_cache.values():
                if hasattr(behavior, 'clear_enablement'):
                    behavior.clear_enablement()
            self.behavior_cache.clear()
            self.transition_states.clear()
        else:
            if transition_id in self.behavior_cache:
                behavior = self.behavior_cache[transition_id]
                if hasattr(behavior, 'clear_enablement'):
                    behavior.clear_enablement()
                del self.behavior_cache[transition_id]
            if transition_id in self.transition_states:
                del self.transition_states[transition_id]

    def add_step_listener(self, callback: Callable):
        """Register a callback to be notified on each simulation step.
        
        Args:
            callback: Function to call after each step. Should accept
                     (controller, time) as arguments.
        """
        if callback not in self.step_listeners:
            self.step_listeners.append(callback)

    def remove_step_listener(self, callback: Callable):
        """Unregister a step listener callback.
        
        Args:
            callback: The callback function to remove
        """
        if callback in self.step_listeners:
            self.step_listeners.remove(callback)

    def _notify_step_listeners(self):
        """Notify all registered step listeners."""
        for callback in self.step_listeners:
            try:
                callback(self, self.time)
            except Exception as e:

                pass

    def step(self, time_step: float = None) -> bool:
        """Execute a single simulation step with hybrid (discrete + continuous) execution.
        
        This performs one iteration of the simulation:
            pass
        1. Update enablement states at CURRENT time (for discrete transitions)
        2. EXHAUST IMMEDIATE TRANSITIONS - Fire all immediate transitions in zero time
        3. Identify enabled CONTINUOUS transitions FIRST (based on initial state)
        4. Execute DISCRETE transitions (timed, stochastic):
           - Find enabled transitions
           - Select one to fire (conflict resolution)
           - Fire the transition (discrete token changes)
        5. Execute CONTINUOUS transitions (continuous):
           - Integrate all previously-identified continuous transitions
           - Use the state BEFORE discrete firing for consistency
        6. Advance simulation time
        7. Notify listeners
        
        Args:
            time_step: Time increment for this step (None = use effective dt from settings)
        
        Returns:
            bool: True if any transition fired/integrated, False if deadlocked/complete
        """
        # Use effective dt if not specified
        if time_step is None:
            time_step = self.get_effective_dt()
        
        # Validate time step is non-negative
        if time_step < 0:
            raise ValueError(f"time_step must be non-negative, got {time_step}")
        
        # Warn about potentially problematic time steps
        if time_step > 1.0:
            import logging
            logger = logging.getLogger(__name__)
            logger.warning(f"Large time step ({time_step}s) may cause timed transitions to miss firing windows")
        
        self._update_enablement_states()
        immediate_fired_total = 0
        max_immediate_iterations = 1000
        for iteration in range(max_immediate_iterations):
            immediate_transitions = [t for t in self.model.transitions if t.transition_type == 'immediate']
            enabled_immediate = [t for t in immediate_transitions if self._is_transition_enabled(t)]
            if not enabled_immediate:
                break
            transition = self._select_transition(enabled_immediate)
            self._fire_transition(transition)
            immediate_fired_total += 1
            self._update_enablement_states()
        
        if iteration >= max_immediate_iterations - 1:
            pass  # Max iterations reached, continue to next phase
        
        # === PHASE: Handle Timed Window Crossings ===
        # Check for timed transitions whose firing windows will be crossed during this step
        # These must fire even if the window is narrow or zero-width
        window_crossing_fired = 0
        timed_transitions = [t for t in self.model.transitions if t.transition_type == 'timed']
        for transition in timed_transitions:
            behavior = self._get_behavior(transition)
            
            # Check if this transition's window will be crossed
            if hasattr(behavior, '_enablement_time') and behavior._enablement_time is not None:
                elapsed_now = self.time - behavior._enablement_time
                elapsed_after = (self.time + time_step) - behavior._enablement_time
                
                # Window crossing: currently before window, will be after window
                will_cross = (elapsed_now < behavior.earliest and 
                             elapsed_after > behavior.latest)
                
                if will_cross:
                    # Check structural enablement (tokens only, ignore timing)
                    # For sources, always structurally enabled
                    is_source = hasattr(transition, 'properties') and \
                                transition.properties.get('is_source', False)
                    
                    has_tokens = True
                    if not is_source:
                        input_arcs = behavior.get_input_arcs()
                        for arc in input_arcs:
                            kind = getattr(arc, 'kind', getattr(arc, 'properties', {}).get('kind', 'normal'))
                            if kind != 'normal':
                                continue
                            source_place = self.model_adapter.places.get(arc.source_id)
                            if source_place is None or source_place.tokens < arc.weight:
                                has_tokens = False
                                break
                    
                    if has_tokens:
                        # Manual token transfer for window crossing (bypass timing checks in fire())
                        # This is necessary because fire() checks timing, but we KNOW the window is crossed
                        consumed_map = {}
                        produced_map = {}
                        
                        # Consume tokens from input places
                        if not is_source:
                            for arc in behavior.get_input_arcs():
                                kind = getattr(arc, 'kind', getattr(arc, 'properties', {}).get('kind', 'normal'))
                                if kind != 'normal':
                                    continue
                                source_place = self.model_adapter.places.get(arc.source_id)
                                source_place.set_tokens(source_place.tokens - arc.weight)
                                consumed_map[arc.source_id] = arc.weight
                        
                        # Produce tokens to output places
                        is_sink = hasattr(transition, 'properties') and \
                                  transition.properties.get('is_sink', False)
                        if not is_sink:
                            for arc in behavior.get_output_arcs():
                                kind = getattr(arc, 'kind', getattr(arc, 'properties', {}).get('kind', 'normal'))
                                if kind != 'normal':
                                    continue
                                target_place = self.model_adapter.places.get(arc.target_id)
                                target_place.set_tokens(target_place.tokens + arc.weight)
                                produced_map[arc.target_id] = arc.weight
                        
                        # Clear enablement state
                        state = self._get_or_create_state(transition)
                        state.enablement_time = None
                        state.scheduled_time = None
                        
                        # Notify data collector
                        if self.data_collector is not None:
                            details = {
                                'consumed': consumed_map,
                                'produced': produced_map,
                                'window_crossing': True,
                                'timing_window': [behavior.earliest, behavior.latest]
                            }
                            self.data_collector.on_transition_fired(transition, self.time, details)
                        
                        window_crossing_fired += 1
        
        continuous_transitions = [t for t in self.model.transitions if t.transition_type == 'continuous']
        continuous_to_integrate = []
        for transition in continuous_transitions:
            behavior = self._get_behavior(transition)
            can_flow, reason = behavior.can_fire()
            if can_flow:
                input_arcs = behavior.get_input_arcs()
                output_arcs = behavior.get_output_arcs()
                continuous_to_integrate.append((transition, behavior, input_arcs, output_arcs))
        
        continuous_active = 0
        for transition, behavior, input_arcs, output_arcs in continuous_to_integrate:
            success, details = behavior.integrate_step(dt=time_step, input_arcs=input_arcs, output_arcs=output_arcs)
            if success:
                continuous_active += 1
                if self.data_collector is not None:
                    self.data_collector.on_transition_fired(transition, self.time, details)
        
        # Advance time BEFORE checking discrete transitions
        # This ensures timed transitions are evaluated at the correct time
        self.time += time_step
        
        # Now check discrete transitions at the NEW time
        # This allows timed transitions to fire when entering their window mid-step
        self._update_enablement_states()
        
        # Handle timed and stochastic transitions with PRIORITY RULE:
        # Timed (deterministic) has PRIORITY over Stochastic (probabilistic)
<<<<<<< HEAD
        # Only fire stochastic if NO timed transitions can fire
=======
        # Stochastic can ONLY fire if NO timed transitions fired
>>>>>>> 11d797fc
        discrete_fired = False
        
        # Phase 2a: Timed transitions (DETERMINISTIC - PRIORITY)
        timed_transitions = [t for t in self.model.transitions if t.transition_type == 'timed']
        enabled_timed = [t for t in timed_transitions if self._is_transition_enabled(t)]
        
        if enabled_timed:
            # Select and fire one timed transition (may have conflicts among timed)
            transition = self._select_transition(enabled_timed)
            self._fire_transition(transition)
            discrete_fired = True
            self._update_enablement_states()  # Update after firing
        
        # Phase 2b: Stochastic transitions (PROBABILISTIC - LOWER PRIORITY)
        # Only execute if NO timed transitions fired (timed has priority)
<<<<<<< HEAD
        elif not discrete_fired:  # Changed: only if no timed fired
=======
        elif not discrete_fired:  # Only if no timed fired
>>>>>>> 11d797fc
            stochastic_transitions = [t for t in self.model.transitions if t.transition_type == 'stochastic']
            enabled_stochastic = [t for t in stochastic_transitions if self._is_transition_enabled(t)]
            if enabled_stochastic:
                # Select and fire one stochastic transition (may have conflicts among stochastic)
                transition = self._select_transition(enabled_stochastic)
                self._fire_transition(transition)
                discrete_fired = True
<<<<<<< HEAD
        
=======
>>>>>>> 11d797fc
        self._notify_step_listeners()
        
        # Check if simulation is complete (duration reached)
        if self.is_simulation_complete():
            return False  # Simulation complete
        
        if immediate_fired_total > 0 or window_crossing_fired > 0 or discrete_fired or continuous_active > 0:
            return True
        
        # Check for waiting discrete transitions
        stochastic_transitions = [t for t in self.model.transitions if t.transition_type == 'stochastic']
        all_discrete = timed_transitions + stochastic_transitions
        waiting_count = 0
        ready_count = 0
        for transition in all_discrete:
            behavior = self._get_behavior(transition)
            can_fire, reason = behavior.can_fire()
            if can_fire:
                ready_count += 1
            elif reason and 'too-early' in str(reason):
                waiting_count += 1
        
        if waiting_count > 0 or ready_count > 0:
            return True
        
        return False

    def _find_enabled_transitions(self) -> List:
        """Find all transitions that are enabled (can fire).
        
        A transition is enabled if all its input places have enough tokens
        to satisfy the arc weights.
        
        Returns:
            List of enabled Transition objects
        """
        enabled = []
        transitions = self.model.transitions
        for transition in transitions:
            if self._is_transition_enabled(transition):
                enabled.append(transition)
        return enabled

    def _is_transition_enabled(self, transition) -> bool:
        """Check if a specific transition is enabled using behavior dispatch.
        
        Uses the transition's behavior to determine if it can fire based on
        locality (input places and arc weights only).
        
        Args:
            transition: Transition object to check
            
        Returns:
            bool: True if transition can fire, False otherwise
        """
        behavior = self._get_behavior(transition)
        can_fire, reason = behavior.can_fire()
        return can_fire

    def _fire_transition(self, transition):
        """Fire a transition using behavior dispatch.
        
        Uses the transition's behavior to perform the firing, which handles
        token removal/addition based on locality (input/output arcs).
        
        Args:
            transition: Transition object to fire
        """
        behavior = self._get_behavior(transition)
        input_arcs = behavior.get_input_arcs()
        output_arcs = behavior.get_output_arcs()
        success, details = behavior.fire(input_arcs, output_arcs)
        if success:
            state = self._get_or_create_state(transition)
            state.enablement_time = None
            state.scheduled_time = None
        if self.data_collector is not None:
            self.data_collector.on_transition_fired(transition, self.time, details)

    # ============================================================================
    # Phase 1: Locality Independence Detection (Place-Sharing Analysis)
    # ============================================================================
    
    def _get_all_places_for_transition(self, transition) -> set:
        """Get all places (input and output) involved in a transition's locality.
        
        This extracts the complete neighborhood of a transition:
        - Input places: •t (places that provide tokens TO transition)
        - Output places: t• (places that receive tokens FROM transition)
        
        **Locality patterns recognized:**
        - Normal: Pn → T → Pm  (locality = •t ∪ t•, both inputs and outputs)
        - Source: T → Pm       (locality = t•, only outputs, no inputs)
        - Sink: Pn → T         (locality = •t, only inputs, no outputs)
        - Multiple-source: T1 → P ← T2 (shared places allowed)
        
        Args:
            transition: Transition object to analyze
            
        Returns:
            Set of place IDs involved in this locality
            
        Examples:
            Normal: P1 → T1 → P2  →  {P1.id, P2.id}
            Source: T1 → P2       →  {P2.id} (only output)
            Sink:   P1 → T1       →  {P1.id} (only input)
        """
        behavior = self._get_behavior(transition)
        place_ids = set()
        
        # Get input places (•t)
        for arc in behavior.get_input_arcs():
            if hasattr(arc, 'source_id'):
                place_ids.add(arc.source_id)
            elif hasattr(arc, 'source') and hasattr(arc.source, 'id'):
                place_ids.add(arc.source.id)
        
        # Get output places (t•)
        for arc in behavior.get_output_arcs():
            if hasattr(arc, 'target_id'):
                place_ids.add(arc.target_id)
            elif hasattr(arc, 'target') and hasattr(arc.target, 'id'):
                place_ids.add(arc.target.id)
        
        return place_ids
    
    def _are_independent(self, t1, t2) -> bool:
        """Check if two transitions are independent (don't share places).
        
        Two transitions are independent if their localities don't overlap:
        - They don't share input places (no conflict for tokens)
        - They don't share output places (no conflict for production)
        
        Mathematical definition:
            t1 ⊥ t2  ⟺  (•t1 ∪ t1•) ∩ (•t2 ∪ t2•) = ∅
        
        **Source/Sink Independence:**
        - Two source transitions: Independent unless they share output places
          Example: T1(source)→P1, T2(source)→P2  →  Independent
                   T1(source)→P1, T2(source)→P1  →  Dependent (same output)
        
        - Two sink transitions: Independent unless they share input places
          Example: P1→T1(sink), P2→T2(sink)  →  Independent
                   P1→T1(sink), P1→T2(sink)  →  Dependent (same input)
        
        - Source and sink: Always independent (no place overlap)
          Example: T1(source)→P1, P2→T2(sink)  →  Independent
        
        - Source/sink with normal: Independent unless they share places
          Example: T1(source)→P1, P1→T2→P2  →  Dependent (share P1)
        
        Independent transitions CAN fire in parallel (maximal step semantics).
        Dependent transitions MUST fire sequentially (conflict resolution needed).
        
        Args:
            t1: First transition
            t2: Second transition
            
        Returns:
            True if transitions don't share ANY places, False otherwise
            
        Examples:
            Normal: P1→T1→P2, P3→T2→P4  →  Independent (no shared places)
            Normal: P1→T1→P2, P1→T2→P3  →  Dependent (share P1)
            Source: T1→P1, T2→P2        →  Independent (different outputs)
            Sink:   P1→T1, P2→T2        →  Independent (different inputs)
        """
        # Get all places for each transition (respects source/sink structure)
        places_t1 = self._get_all_places_for_transition(t1)
        places_t2 = self._get_all_places_for_transition(t2)
        
        # Check for intersection (shared places)
        shared_places = places_t1 & places_t2
        
        # Independent if NO shared places
        return len(shared_places) == 0
    
    def _compute_conflict_sets(self, transitions: List) -> Dict[str, set]:
        """Build conflict graph showing which transitions share places.
        
        A conflict graph represents dependencies between transitions:
        - Nodes: Transitions
        - Edges: Conflicts (transitions that share at least one place)
        
        Two transitions conflict if they share ANY place (input or output).
        Conflicting transitions CANNOT fire simultaneously.
        
        This is the foundation for computing maximal concurrent sets
        (Phase 2 implementation).
        
        Args:
            transitions: List of Transition objects to analyze
            
        Returns:
            Dictionary mapping transition ID to set of conflicting transition IDs
            
        Example:
            Network:
                P1 → T1 → P2
                P1 → T2 → P3  (shares P1 with T1)
                P4 → T3 → P5  (independent)
            
            Result:
                {
                    'T1': {'T2'},      # T1 conflicts with T2
                    'T2': {'T1'},      # T2 conflicts with T1
                    'T3': set()        # T3 has no conflicts
                }
        """
        # Initialize empty conflict sets
        conflict_sets = {t.id: set() for t in transitions}
        
        # Compare each pair of transitions
        for i, t1 in enumerate(transitions):
            for t2 in transitions[i+1:]:
                # Check if they share places
                if not self._are_independent(t1, t2):
                    # They share places → Conflict!
                    conflict_sets[t1.id].add(t2.id)
                    conflict_sets[t2.id].add(t1.id)
        
        return conflict_sets
    
    def _get_independent_transitions(self, transitions: List) -> List[List]:
        """Group transitions into independent sets (no place sharing within groups).
        
        This partitions transitions into groups where transitions within
        each group are mutually independent (pairwise non-conflicting).
        
        This is useful for visualizing/debugging locality independence.
        
        Args:
            transitions: List of Transition objects
            
        Returns:
            List of lists, where each inner list contains independent transitions
            
        Example:
            Network:
                P1 → T1 → P2
                P1 → T2 → P3  (conflicts with T1)
                P4 → T3 → P5  (independent)
                P4 → T4 → P6  (conflicts with T3)
            
            Result:
                [
                    [T1, T3],  # Group 1: T1 and T3 are independent
                    [T2, T4]   # Group 2: T2 and T4 are independent
                ]
        """
        if not transitions:
            return []
        
        conflict_sets = self._compute_conflict_sets(transitions)
        independent_groups = []
        remaining = set(t.id for t in transitions)
        transitions_by_id = {t.id: t for t in transitions}
        
        while remaining:
            # Start new group with first remaining transition
            current_id = next(iter(remaining))
            current_group = [transitions_by_id[current_id]]
            remaining.remove(current_id)
            
            # Try to add non-conflicting transitions to this group
            to_check = list(remaining)
            for tid in to_check:
                # Check if this transition is independent of ALL in current group
                independent_of_all = True
                for group_transition in current_group:
                    if tid in conflict_sets[group_transition.id]:
                        independent_of_all = False
                        break
                
                if independent_of_all:
                    current_group.append(transitions_by_id[tid])
                    remaining.remove(tid)
            
            independent_groups.append(current_group)
        
        return independent_groups

    # ==================================================================================
    # PHASE 2: MAXIMAL CONCURRENT SET COMPUTATION
    # ==================================================================================
    # These methods find maximal sets of transitions that can fire together.
    # A maximal concurrent set is a set of independent transitions that cannot
    # be extended without introducing conflicts.
    #
    # Algorithm: Hybrid approach using multiple greedy strategies to find diverse
    # maximal sets. This provides good coverage without exponential complexity.
    #
    # Dependencies: Uses Phase 1 methods (_compute_conflict_sets, _are_independent)
    # ==================================================================================

    def _find_maximal_concurrent_sets(self, enabled_transitions: List, max_sets: int = 5) -> List[List]:
        """
        Find maximal concurrent sets of enabled transitions.
        
        A maximal concurrent set is a set of transitions where:
        1. All transitions are mutually independent (don't share places)
        2. Cannot add any more transitions without creating conflicts
        
        Uses hybrid approach with multiple greedy strategies to find diverse
        maximal sets without exponential complexity.
        
        Args:
            enabled_transitions: List of enabled Transition objects
            max_sets: Maximum number of maximal sets to return (default: 5)
            
        Returns:
            List of lists, each inner list is a maximal concurrent set of
            Transition objects
            
        Example:
            enabled = [T1, T2, T3, T4]
            conflicts: T1↔T2 (share P1), T3↔T4 (share P5)
            
            Result: [[T1, T3], [T2, T4], [T1, T4], [T2, T3]]
            Each is maximal (cannot add more without conflict)
            
        Complexity:
            Time: O(k × n²) where k = max_sets, n = |enabled|
            Space: O(n²) for conflict sets
        """
        if not enabled_transitions:
            return []
        
        if len(enabled_transitions) == 1:
            return [[enabled_transitions[0]]]
        
        # Build conflict graph using Phase 1
        conflict_sets = self._compute_conflict_sets(enabled_transitions)
        
        maximal_sets = []
        seen_sets = set()  # Track unique sets using frozenset of IDs
        
        # Strategy 1: Standard greedy from natural order
        maximal_set = self._greedy_maximal_set(
            enabled_transitions, conflict_sets, start_index=0
        )
        if maximal_set:
            set_key = frozenset(t.id for t in maximal_set)
            seen_sets.add(set_key)
            maximal_sets.append(maximal_set)
        
        # Strategy 2: Try different starting points (rotation)
        # This explores different orderings to find diverse maximal sets
        for start_idx in range(1, min(len(enabled_transitions), max_sets)):
            maximal_set = self._greedy_maximal_set(
                enabled_transitions, conflict_sets, start_index=start_idx
            )
            if maximal_set:
                set_key = frozenset(t.id for t in maximal_set)
                if set_key not in seen_sets:
                    seen_sets.add(set_key)
                    maximal_sets.append(maximal_set)
                    if len(maximal_sets) >= max_sets:
                        break
        
        # Strategy 3: Prioritize transitions with MOST conflicts
        # Handles constrained transitions first
        if len(maximal_sets) < max_sets:
            ordered = self._sort_by_conflict_degree(
                enabled_transitions, conflict_sets, ascending=False
            )
            maximal_set = self._greedy_maximal_set(
                ordered, conflict_sets, start_index=0
            )
            if maximal_set:
                set_key = frozenset(t.id for t in maximal_set)
                if set_key not in seen_sets:
                    seen_sets.add(set_key)
                    maximal_sets.append(maximal_set)
        
        # Strategy 4: Prioritize transitions with LEAST conflicts
        # Maximizes set size by starting with least constrained
        if len(maximal_sets) < max_sets:
            ordered = self._sort_by_conflict_degree(
                enabled_transitions, conflict_sets, ascending=True
            )
            maximal_set = self._greedy_maximal_set(
                ordered, conflict_sets, start_index=0
            )
            if maximal_set:
                set_key = frozenset(t.id for t in maximal_set)
                if set_key not in seen_sets:
                    seen_sets.add(set_key)
                    maximal_sets.append(maximal_set)
        
        return maximal_sets

    def _greedy_maximal_set(self, transitions: List, conflict_sets: dict, 
                           start_index: int = 0) -> List:
        """
        Build one maximal concurrent set using greedy algorithm.
        
        Starting from a given position, greedily adds transitions that are
        independent of all transitions already in the set.
        
        Args:
            transitions: List of Transition objects to consider
            conflict_sets: Dict mapping transition IDs to sets of conflicting IDs
            start_index: Index to start greedy selection (for rotation)
            
        Returns:
            List of Transition objects forming a maximal concurrent set
            
        Algorithm:
            1. Start with transition at start_index
            2. For each remaining transition:
                - Check if independent of ALL in current set
                - If yes, add to set
            3. Result is maximal (cannot extend further)
            
        Complexity:
            Time: O(n²) where n = |transitions|
            Space: O(n)
        """
        if not transitions:
            return []
        
        # Rotate list to start from different position
        ordered = transitions[start_index:] + transitions[:start_index]
        
        # Initialize with first transition
        maximal_set = [ordered[0]]
        maximal_set_ids = {ordered[0].id}
        
        # Try to add each remaining transition
        for t in ordered[1:]:
            # Check if t is independent of ALL transitions in current set
            can_add = True
            for tid in maximal_set_ids:
                if t.id in conflict_sets[tid]:
                    # Conflict found - cannot add
                    can_add = False
                    break
            
            if can_add:
                maximal_set.append(t)
                maximal_set_ids.add(t.id)
        
        return maximal_set

    def _sort_by_conflict_degree(self, transitions: List, conflict_sets: dict,
                                 ascending: bool = True) -> List:
        """
        Sort transitions by number of conflicts (degree in conflict graph).
        
        Transitions with more conflicts are more "constrained" and may need
        priority handling. Transitions with fewer conflicts are more "flexible".
        
        Args:
            transitions: List of Transition objects
            conflict_sets: Dict mapping transition IDs to sets of conflicting IDs
            ascending: If True, sort by least conflicts first (flexible first)
                      If False, sort by most conflicts first (constrained first)
            
        Returns:
            Sorted list of Transition objects
            
        Example:
            T1 conflicts with 3 transitions
            T2 conflicts with 1 transition
            T3 conflicts with 2 transitions
            
            ascending=True:  [T2, T3, T1] (least conflicts first)
            ascending=False: [T1, T3, T2] (most conflicts first)
        """
        def conflict_degree(t):
            return len(conflict_sets.get(t.id, set()))
        
        return sorted(transitions, key=conflict_degree, reverse=not ascending)

    def _is_concurrent_set_maximal(self, concurrent_set: List, 
                                   all_enabled: List, conflict_sets: dict) -> bool:
        """
        Check if a concurrent set is maximal (cannot be extended).
        
        A set is maximal if there is no transition outside the set that is
        independent of all transitions in the set.
        
        Args:
            concurrent_set: List of Transition objects in the set to check
            all_enabled: List of all enabled Transition objects
            conflict_sets: Dict mapping transition IDs to sets of conflicting IDs
            
        Returns:
            True if the set is maximal, False if it can be extended
            
        Example:
            concurrent_set = [T1, T3]
            all_enabled = [T1, T2, T3, T4]
            
            If T2 conflicts with T1 AND T4 conflicts with T3:
                → Cannot add T2 or T4 → Maximal ✅
            
            If T4 is independent of both T1 and T3:
                → Can add T4 → Not maximal ❌
        """
        set_ids = {t.id for t in concurrent_set}
        
        # Try to add each transition not in the set
        for t in all_enabled:
            if t.id in set_ids:
                continue  # Already in set, skip
            
            # Check if t is independent of ALL transitions in the set
            can_add = True
            for tid in set_ids:
                if t.id in conflict_sets[tid]:
                    # Conflict found - cannot add this transition
                    can_add = False
                    break
            
            if can_add:
                # Found a transition we can add - not maximal!
                return False
        
        # Cannot add any transition - is maximal!
        return True

    # ========================================================================
    # PHASE 3: MAXIMAL STEP EXECUTION
    # ========================================================================
    # Atomic execution of maximal concurrent sets with rollback guarantees
    # Methods: select, validate, snapshot, restore, execute
    # ========================================================================

    def _select_maximal_set(self, maximal_sets: List[List], 
                           strategy: str = 'largest') -> List:
        """
        Select which maximal concurrent set to execute.
        
        Args:
            maximal_sets: List of maximal concurrent sets from Phase 2
            strategy: Selection strategy
                - 'largest': Fire most transitions (maximize parallelism)
                - 'priority': Fire highest priority transitions
                - 'random': Random selection (for exploration)
                - 'first': First set found (deterministic)
                
        Returns:
            Selected maximal concurrent set (List of Transition objects)
            Empty list if no sets provided
            
        Example:
            maximal_sets = [[T1, T3], [T2, T3], [T2]]
            
            strategy='largest': → [T1, T3] or [T2, T3] (both size 2)
            strategy='priority': → Based on sum of priorities
            strategy='random': → Any set randomly
            strategy='first': → [T1, T3] (first in list)
        """
        if not maximal_sets:
            return []
        
        if strategy == 'largest':
            # Maximize parallelism - choose set with most transitions
            return max(maximal_sets, key=len)
        
        elif strategy == 'priority':
            # Maximize sum of priorities
            def total_priority(tset):
                return sum(getattr(t, 'priority', 0) for t in tset)
            return max(maximal_sets, key=total_priority)
        
        elif strategy == 'random':
            # Random for exploration
            return random.choice(maximal_sets)
        
        elif strategy == 'first':
            # Deterministic (natural order from Phase 2)
            return maximal_sets[0]
        
        else:
            # Unknown strategy - fall back to first
            return maximal_sets[0]

    def _validate_all_can_fire(self, transition_set: List) -> bool:
        """
        Check if all transitions in set are currently enabled.
        
        Pre-flight validation before snapshot to avoid rollback overhead.
        
        Args:
            transition_set: List of Transition objects to validate
            
        Returns:
            True if all transitions can fire, False otherwise
            
        Checks:
            1. All input places have sufficient tokens
            2. All guards evaluate to True (if present)
            3. All arc thresholds are met (if applicable)
            
        Example:
            T1: P1(2) --[weight=1]--> T1 ---> P2
            T2: P3(0) --[weight=1]--> T2 ---> P4
            
            validate([T1, T2]) → False (P3 has 0 < 1 tokens)
            validate([T1]) → True (P1 has 2 >= 1 tokens)
        """
        for transition in transition_set:
            # Find input arcs for this transition
            for arc in self.model.arcs:
                if arc.target == transition:
                    # This is an input arc (place → transition)
                    place = arc.source
                    
                    # Get weight/threshold
                    tokens_needed = getattr(arc, 'weight', 1)
                    if hasattr(arc, 'threshold') and arc.threshold is not None:
                        tokens_needed = arc.threshold
                    
                    # Check sufficient tokens
                    if place.tokens < tokens_needed:
                        return False  # Not enough tokens
            
            # Check guard condition (if any)
            if hasattr(transition, 'guard') and transition.guard is not None:
                try:
                    if not transition.guard.evaluate():
                        return False  # Guard prevents firing
                except Exception:
                    return False  # Guard evaluation failed
        
        return True  # All transitions can fire

    def _snapshot_marking(self) -> dict:
        """
        Create snapshot of current marking for rollback.
        
        Returns:
            Dictionary mapping place_id → token_count
            
        Used for atomic execution: If any transition fails, we can
        restore to this snapshot.
        
        Example:
            Before: {P1: 2, P2: 0, P3: 1}
            Snapshot: {'P1': 2, 'P2': 0, 'P3': 1}
            
            (Used later for rollback if execution fails)
        """
        # Handle both dict and list for places
        places = self.model.places if hasattr(self.model, 'places') else []
        if isinstance(places, dict):
            return {place.id: place.tokens for place in places.values()}
        else:
            return {place.id: place.tokens for place in places}

    def _restore_marking(self, snapshot: dict) -> None:
        """
        Restore marking from snapshot (rollback).
        
        Args:
            snapshot: Dictionary from _snapshot_marking()
            
        Restores all place token counts to snapshotted values.
        Used when maximal step execution fails partway through.
        
        Example:
            snapshot = {'P1': 2, 'P2': 0, 'P3': 1}
            
            After partial execution: {P1: 1, P2: 1, P3: 1}
            After restore: {P1: 2, P2: 0, P3: 1}  # Reverted ✓
        """
        # Handle both dict and list for places
        places = self.model.places if hasattr(self.model, 'places') else []
        if isinstance(places, dict):
            places = places.values()
        
        for place in places:
            if place.id in snapshot:
                place.tokens = snapshot[place.id]

    def _execute_maximal_step(self, transition_set: List) -> tuple:
        """
        Execute all transitions in set atomically with rollback guarantee.
        
        Uses three-phase commit protocol:
        1. VALIDATE: Check all transitions can fire
        2. PREPARE: Create snapshot for rollback
        3. COMMIT: Execute all transitions (rollback on failure)
        
        Args:
            transition_set: List of Transition objects to fire atomically
            
        Returns:
            Tuple of (success: bool, fired_transitions: List, error: str)
            - success: True if all transitions fired, False if any failed
            - fired_transitions: List of transitions that fired (empty on failure)
            - error: Error message (empty on success)
            
        Guarantees:
            - Atomicity: All fire or none fire
            - Consistency: Net state remains valid
            - Isolation: No partial states visible
            
        Example:
            Success case:
                execute([T1, T3]) → (True, [T1, T3], "")
                
            Failure case:
                execute([T1, T3]) → (False, [], "T3 failed: insufficient tokens")
                (Net state rolled back to before attempt)
        """
        if not transition_set:
            return (False, [], "Empty transition set")
        
        # PHASE 1: VALIDATE
        if not self._validate_all_can_fire(transition_set):
            return (False, [], "Pre-condition failed: Not all transitions enabled")
        
        # PHASE 2: PREPARE (snapshot for rollback)
        snapshot = self._snapshot_marking()
        
        try:
            # PHASE 3: COMMIT (execute atomically)
            fired = []
            
            # Sort by priority for deterministic execution order
            sorted_transitions = sorted(
                transition_set, 
                key=lambda t: (getattr(t, 'priority', 0), t.id), 
                reverse=True
            )
            
            for transition in sorted_transitions:
                # Remove input tokens
                for arc in self.model.arcs:
                    if arc.target == transition:
                        # Input arc (place → transition)
                        place = arc.source
                        
                        # Get weight/threshold
                        tokens_needed = getattr(arc, 'weight', 1)
                        if hasattr(arc, 'threshold') and arc.threshold is not None:
                            tokens_needed = arc.threshold
                        
                        # Safety check (should not fail after validation)
                        if place.tokens < tokens_needed:
                            raise RuntimeError(
                                f"{transition.id} cannot fire: {place.id} has "
                                f"{place.tokens} < {tokens_needed} tokens"
                            )
                        
                        place.tokens -= tokens_needed
                
                # Execute transition behavior (if any)
                if hasattr(transition, 'behavior') and transition.behavior is not None:
                    try:
                        transition.behavior.execute()
                    except Exception as e:
                        raise RuntimeError(
                            f"{transition.id} behavior failed: {e}"
                        )
                
                # Add output tokens
                for arc in self.model.arcs:
                    if arc.source == transition:
                        # Output arc (transition → place)
                        place = arc.target
                        tokens_produced = getattr(arc, 'weight', 1)
                        place.tokens += tokens_produced
                
                fired.append(transition)
            
            # SUCCESS: All transitions fired
            return (True, fired, "")
            
        except Exception as e:
            # ROLLBACK: Restore snapshot
            self._restore_marking(snapshot)
            return (False, [], f"Execution failed: {e}, rolled back")

    def _select_transition(self, enabled_transitions: List) -> Any:
        """Select one transition from enabled set based on conflict resolution policy.
        
        Uses per-transition firing_policy attribute to determine selection strategy.
        Falls back to global conflict_policy if firing_policy not set.
        
        Args:
            enabled_transitions: List of enabled Transition objects
            
        Returns:
            Selected Transition object to fire
        """
        if len(enabled_transitions) == 1:
            return enabled_transitions[0]
        
        # Use first transition's firing policy (assume homogeneous set)
        # In hybrid cases, 'priority' policy takes precedence
        policy = getattr(enabled_transitions[0], 'firing_policy', None)
        
        # If no per-transition policy, use global conflict policy
        if not policy:
            if self.conflict_policy == ConflictResolutionPolicy.RANDOM:
                return random.choice(enabled_transitions)
            elif self.conflict_policy == ConflictResolutionPolicy.PRIORITY:
                return max(enabled_transitions, key=lambda t: getattr(t, 'priority', 0))
            elif self.conflict_policy == ConflictResolutionPolicy.TYPE_BASED:
                return max(enabled_transitions, key=lambda t: TYPE_PRIORITIES.get(t.transition_type, 0))
            elif self.conflict_policy == ConflictResolutionPolicy.ROUND_ROBIN:
                selected = enabled_transitions[self._round_robin_index % len(enabled_transitions)]
                self._round_robin_index += 1
                return selected
            else:
                return random.choice(enabled_transitions)
        
        # Per-transition firing policies
        if policy == 'earliest':
            # Fire transition that was enabled earliest (smallest enablement time)
            return min(enabled_transitions, 
                      key=lambda t: self.transition_states[t.id].enablement_time if t.id in self.transition_states and self.transition_states[t.id].enablement_time is not None else float('inf'))
        
        elif policy == 'latest':
            # Fire transition that was enabled most recently (largest enablement time)
            return max(enabled_transitions,
                      key=lambda t: self.transition_states[t.id].enablement_time if t.id in self.transition_states and self.transition_states[t.id].enablement_time is not None else 0)
        
        elif policy == 'priority':
            # Fire highest priority transition
            return max(enabled_transitions, key=lambda t: getattr(t, 'priority', 0))
        
        elif policy == 'race':
            # Mass action kinetics - exponential race condition
            # Sample exponential delay for each, select minimum
            import numpy as np
            min_delay = float('inf')
            selected = None
            for t in enabled_transitions:
                # Use transition rate if available, otherwise default to 1.0
                rate = float(getattr(t, 'rate', 1.0)) if hasattr(t, 'rate') and t.rate else 1.0
                if rate > 0:
                    delay = np.random.exponential(1.0 / rate)
                    if delay < min_delay:
                        min_delay = delay
                        selected = t
            return selected if selected else random.choice(enabled_transitions)
        
        elif policy == 'age':
            # FIFO - transition enabled longest fires first
            return min(enabled_transitions,
                      key=lambda t: self.transition_states[t.id].enablement_time if t.id in self.transition_states and self.transition_states[t.id].enablement_time is not None else float('inf'))
        
        elif policy == 'random':
            # Uniform random selection
            return random.choice(enabled_transitions)
        
        elif policy == 'preemptive-priority':
            # For now, treat same as priority (full preemption requires interrupt mechanism)
            # TODO: Implement preemption of running lower-priority transitions
            return max(enabled_transitions, key=lambda t: getattr(t, 'priority', 0))
        
        else:
            # Unknown policy - default to random
            return random.choice(enabled_transitions)

    def run(self, time_step: float = None, max_steps: Optional[int] = None) -> bool:
        """Start continuous simulation execution.
        
        Runs the simulation continuously using GLib timeout callbacks.
        Can be stopped by calling stop().
        
        Args:
            time_step: Time increment per step (None = use effective dt from settings)
            max_steps: Maximum number of steps to run (None = use duration-based or unlimited)
        
        Returns:
            bool: True if started successfully, False if already running
        """
        if not GLIB_AVAILABLE:
            return False
        if self._running:
            return False
        for transition in self.model.transitions:
            state = self.transition_states.get(transition.id)
            behavior = self._get_behavior(transition)
        
        # Use effective dt if not specified
        if time_step is None:
            time_step = self.get_effective_dt()
        
        # Calculate max_steps from duration if not specified
        if max_steps is None:
            estimated_steps = self.settings.estimate_step_count()
            if estimated_steps is not None:
                max_steps = estimated_steps
        
        self._running = True
        self._stop_requested = False
        self._max_steps = max_steps
        self._steps_executed = 0
        self._time_step = time_step
        
        # Calculate optimal step batching for smooth animation with time scale
        # Target: Execute multiple steps per GUI update to maintain smooth visualization
        # For small time steps (e.g., 0.002s), batch many steps together
        # For large time steps (e.g., 1.0s), execute 1 step per GUI update
        # Time scale: Controls playback speed (1.0 = real-time, 60.0 = 60x faster)
        
        gui_interval_s = 0.1  # Fixed 100ms GUI update interval (real-world playback time)
        
        # Calculate how much MODEL time should pass per GUI update
        # time_scale = model_seconds / real_seconds
        # Example: time_scale=60.0 means 60 seconds of model time per 1 second of real time
        model_time_per_gui_update = gui_interval_s * self.settings.time_scale
        
        # Calculate how many simulation steps needed to cover that model time
        # Example: model_time=6.0s, time_step=1.0s → 6 steps per GUI update
        self._steps_per_callback = max(1, int(model_time_per_gui_update / time_step))
        
        # Safety cap: Prevent UI freeze on extreme time_scale values
        # Cap at 1000 steps per GUI update (allows up to ~10000x speedup with dt=0.001)
        if self._steps_per_callback > 1000:
            effective_max_scale = 1000 * time_step / gui_interval_s
            self._steps_per_callback = 1000
        else:
            self._steps_per_callback = min(self._steps_per_callback, 1000)
        
        self._update_enablement_states()
        for transition in self.model.transitions:
            state = self.transition_states.get(transition.id)
            behavior = self._get_behavior(transition)
            if hasattr(behavior, 'get_timing_info'):
                info = behavior.get_timing_info()
            elif hasattr(behavior, 'get_stochastic_info'):
                info = behavior.get_stochastic_info()
            else:
                pass  # No timing info available
        
        self._timeout_id = GLib.timeout_add(100, self._simulation_loop)
        return True

    def _simulation_loop(self) -> bool:
        """Internal simulation loop callback.
        
        Executes multiple simulation steps per GUI update for smooth animation
        at all time scales. For very small time steps (e.g., 2ms), this batches
        many steps together to avoid choppy visualization.
        
        Returns:
            bool: True to continue, False to stop the timeout
        """
        DEBUG_LOOP = False
        if DEBUG_LOOP:
            pass
        if self._stop_requested:
            if DEBUG_LOOP:
                pass
            self._running = False
            self._timeout_id = None
            return False
        
        # Execute a batch of simulation steps for smooth animation
        for _ in range(self._steps_per_callback):
            # Check stop conditions before each step in the batch
            if self._stop_requested:
                self._running = False
                self._timeout_id = None
                return False
            if self._max_steps is not None and self._steps_executed >= self._max_steps:
                if DEBUG_LOOP:
                    pass
                self._running = False
                self._timeout_id = None
                return False
            
            # Execute one simulation step
            success = self.step(self._time_step)
            if not success:
                self._running = False
                self._timeout_id = None
                return False
            self._steps_executed += 1
            
            if DEBUG_LOOP:
                pass
        
        # All steps in batch completed, GUI will update before next callback
        return True

    def stop(self):
        """Stop the continuous simulation.
        
        This requests the simulation to stop. The actual stop will occur
        after the current step completes.
        
        IMPORTANT: This clears enablement states so that when Run is pressed
        again, transitions start fresh with enablement time = current time.
        """
        if not self._running:
            return
        self._stop_requested = True
        for state in self.transition_states.values():
            state.enablement_time = None
            state.scheduled_time = None
        for behavior in self.behavior_cache.values():
            if hasattr(behavior, 'clear_enablement'):
                behavior.clear_enablement()

    def reset(self):
        """Reset the simulation to initial marking.
        
        This stops any running simulation and resets all places to their
        initial marking values.
        """
        if self._running:
            self.stop()
            if self._timeout_id is not None and GLIB_AVAILABLE:
                GLib.source_remove(self._timeout_id)
                self._timeout_id = None
                self._running = False
        self.time = 0.0
        if self.data_collector is not None:
            self.data_collector.clear()
        self.transition_states.clear()
        for behavior in self.behavior_cache.values():
            if hasattr(behavior, 'clear_enablement'):
                behavior.clear_enablement()
        for place in self.model.places:
            if hasattr(place, 'initial_marking'):
                place.tokens = place.initial_marking
            else:
                place.tokens = 0
        # Schedule time-dependent transitions (timed/stochastic) after reset
        self._update_enablement_states()
        self._notify_step_listeners()

    def is_running(self) -> bool:
        """Check if simulation is currently running.
        
        Returns:
            bool: True if simulation is running, False otherwise
        """
        return self._running

    def get_state(self) -> Dict[str, Any]:
        """Get current simulation state information.
        
        Returns:
            dict: State information including time, running status, etc.
        """
        return {'time': self.time, 'running': self._running, 'enabled_transitions': len(self._find_enabled_transitions())}
    
    # ========== StateProvider Interface (for state detection) ==========
    
    @property
    def running(self) -> bool:
        """Check if simulation is running (StateProvider interface property).
        
        Returns:
            bool: True if simulation is running, False otherwise
        """
        return self._running
    
    @property
    def duration(self) -> Optional[float]:
        """Get simulation duration (StateProvider interface property).
        
        Returns:
            float or None: Duration in seconds, or None if not set
        """
        return self.settings.get_duration_seconds()<|MERGE_RESOLUTION|>--- conflicted
+++ resolved
@@ -570,11 +570,7 @@
         
         # Handle timed and stochastic transitions with PRIORITY RULE:
         # Timed (deterministic) has PRIORITY over Stochastic (probabilistic)
-<<<<<<< HEAD
-        # Only fire stochastic if NO timed transitions can fire
-=======
         # Stochastic can ONLY fire if NO timed transitions fired
->>>>>>> 11d797fc
         discrete_fired = False
         
         # Phase 2a: Timed transitions (DETERMINISTIC - PRIORITY)
@@ -590,11 +586,7 @@
         
         # Phase 2b: Stochastic transitions (PROBABILISTIC - LOWER PRIORITY)
         # Only execute if NO timed transitions fired (timed has priority)
-<<<<<<< HEAD
-        elif not discrete_fired:  # Changed: only if no timed fired
-=======
         elif not discrete_fired:  # Only if no timed fired
->>>>>>> 11d797fc
             stochastic_transitions = [t for t in self.model.transitions if t.transition_type == 'stochastic']
             enabled_stochastic = [t for t in stochastic_transitions if self._is_transition_enabled(t)]
             if enabled_stochastic:
@@ -602,10 +594,6 @@
                 transition = self._select_transition(enabled_stochastic)
                 self._fire_transition(transition)
                 discrete_fired = True
-<<<<<<< HEAD
-        
-=======
->>>>>>> 11d797fc
         self._notify_step_listeners()
         
         # Check if simulation is complete (duration reached)
